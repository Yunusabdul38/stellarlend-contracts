--- conflicted
+++ resolved
@@ -1605,8 +1605,6 @@
     props.set(id, p);
     MsStorage::put_props(&env, &props);
     Ok(())
-<<<<<<< HEAD
-=======
 }
 /// Bridge configuration per external network
 #[derive(Clone, Debug, Eq, PartialEq)]
@@ -1848,7 +1846,6 @@
     props.set(id, p);
     MsStorage::put_props(&env, &props);
     Ok(())
->>>>>>> 53861fef
 }
 
 /// Minimum collateral ratio required (e.g., 150%)
@@ -1933,7 +1930,6 @@
     (i.current_version, i.previous_version, i.pending_version, i.pending_hash, i.approved, i.last_update)
 }
 
-<<<<<<< HEAD
 // --- Data Management & Storage Optimization ---
 #[derive(Clone, Debug, Eq, PartialEq)]
 #[contracttype]
@@ -1999,8 +1995,6 @@
     Ok(())
 }
 
-=======
->>>>>>> 53861fef
 // --- Core Protocol Function Placeholders ---
 /// Deposit collateral into the protocol
 pub fn deposit_collateral(env: Env, depositor: String, amount: i128) -> Result<(), ProtocolError> {
@@ -3514,7 +3508,6 @@
         upgrade_status(env)
     }
 
-<<<<<<< HEAD
     // Data management entrypoints
     pub fn data_save(env: Env, name: Symbol, version: u32, data: Bytes, compress: bool) -> Result<(), ProtocolError> {
         data_save(env, name, version, data, compress)
@@ -3524,8 +3517,6 @@
     pub fn data_restore(env: Env, name: Symbol) -> Result<(), ProtocolError> { data_restore(env, name) }
     pub fn data_migrate_bump_version(env: Env, name: Symbol, new_version: u32) -> Result<(), ProtocolError> { data_migrate_bump_version(env, name, new_version) }
 
-=======
->>>>>>> 53861fef
     // Social recovery entrypoints
     pub fn set_guardians(env: Env, user: String, guardians: Vec<Address>) -> Result<(), ProtocolError> {
         set_guardians(env, user, guardians)
