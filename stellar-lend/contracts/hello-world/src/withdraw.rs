//! Withdraw module for StellarLend protocol
//! Handles collateral withdrawal functionality and related operations

use crate::analytics::AnalyticsModule;
use crate::{
<<<<<<< HEAD
    InterestRateManager, InterestRateStorage, ProtocolConfig, ProtocolError, ProtocolEvent,
    ReentrancyGuard, RiskConfigStorage, StateHelper,
};
use soroban_sdk::{contracterror, contracttype, Address, Env, String};
=======
    EmergencyManager, InterestRateManager, InterestRateStorage, OperationKind, ProtocolConfig,
    ProtocolError, ProtocolEvent, ReentrancyGuard, RiskConfigStorage, StateHelper,
    TransferEnforcer, UserManager,
};
use soroban_sdk::{contracterror, contracttype, Address, Env, String, Symbol};
>>>>>>> 17f37692

/// Withdraw-specific errors
#[contracterror]
#[derive(Copy, Clone, Debug, Eq, PartialEq, PartialOrd, Ord)]
#[repr(u32)]
pub enum WithdrawError {
    InvalidAmount = 4001,
    InvalidAddress = 4002,
    ProtocolPaused = 4003,
    PositionNotFound = 4004,
    InsufficientCollateral = 4005,
    InsufficientCollateralRatio = 4006,
}

impl From<WithdrawError> for ProtocolError {
    fn from(err: WithdrawError) -> Self {
        match err {
            WithdrawError::InvalidAmount => ProtocolError::InvalidAmount,
            WithdrawError::InvalidAddress => ProtocolError::InvalidAddress,
            WithdrawError::ProtocolPaused => ProtocolError::ProtocolPaused,
            WithdrawError::PositionNotFound => ProtocolError::PositionNotFound,
            WithdrawError::InsufficientCollateral => ProtocolError::InsufficientCollateral,
            WithdrawError::InsufficientCollateralRatio => {
                ProtocolError::InsufficientCollateralRatio
            }
        }
    }
}

/// Withdraw parameters
#[derive(Clone, Debug, Eq, PartialEq)]
#[contracttype]
pub struct WithdrawParams {
    pub amount: i128,
    pub asset: Option<Address>,
    pub user: Address,
    pub max_collateral_ratio: Option<i128>,
}

impl WithdrawParams {
    pub fn new(amount: i128, user: Address) -> Self {
        Self {
            amount,
            asset: None,
            user,
            max_collateral_ratio: None,
        }
    }

    pub fn with_asset(amount: i128, user: Address, asset: Address) -> Self {
        Self {
            amount,
            asset: Some(asset),
            user,
            max_collateral_ratio: None,
        }
    }
}

/// Withdraw module implementation
pub struct WithdrawModule;

impl WithdrawModule {
    /// Withdraw collateral from the protocol
<<<<<<< HEAD
    pub fn withdraw(env: &Env, withdrawer: &String, amount: i128) -> Result<(), ProtocolError> {
=======
    pub fn withdraw(env: &Env, withdrawer: &Address, amount: i128) -> Result<(), ProtocolError> {
>>>>>>> 17f37692
        ReentrancyGuard::enter(env)?;
        let result = (|| -> Result<(), ProtocolError> {
            if amount <= 0 {
                return Err(WithdrawError::InvalidAmount.into());
            }

            EmergencyManager::ensure_operation_allowed(env, OperationKind::Withdraw)?;

            // Check if withdraw is paused
            let risk_config = RiskConfigStorage::get(env);
            if risk_config.pause_withdraw {
                return Err(WithdrawError::ProtocolPaused.into());
            }

<<<<<<< HEAD
            let withdrawer_addr = Address::from_string(withdrawer);
=======
            UserManager::ensure_operation_allowed(
                env,
                withdrawer,
                OperationKind::Withdraw,
                amount,
            )?;
>>>>>>> 17f37692

            // Load user position
            let mut position = match StateHelper::get_position(env, withdrawer) {
                Some(pos) => pos,
                None => return Err(WithdrawError::PositionNotFound.into()),
            };

            // Check if user has enough collateral
            if position.collateral < amount {
                return Err(WithdrawError::InsufficientCollateral.into());
            }

            // Accrue interest
            let state = InterestRateStorage::update_state(env);
            InterestRateManager::accrue_interest_for_position(
                env,
                &mut position,
                state.current_borrow_rate,
                state.current_supply_rate,
            );

            // Check collateral ratio after withdrawal (only if there's debt)
            let new_collateral = position.collateral - amount;
            let collateral_ratio = if position.debt > 0 {
                let min_ratio = ProtocolConfig::get_min_collateral_ratio(env);
                let ratio = (new_collateral * 100) / position.debt;
                if ratio < min_ratio {
                    return Err(WithdrawError::InsufficientCollateralRatio.into());
                }
                ratio
            } else {
                0
            };

            // Update position
            position.collateral = new_collateral;
            TransferEnforcer::transfer_out(env, withdrawer, amount, Symbol::new(env, "withdraw"))?;
            StateHelper::save_position(env, &position);

            // Emit event
            ProtocolEvent::PositionUpdated(
                withdrawer.clone(),
                position.collateral,
                position.debt,
                collateral_ratio,
            )
            .emit(env);

            // Analytics
            AnalyticsModule::record_activity(env, withdrawer, "withdraw", amount, None)?;
            UserManager::record_activity(env, withdrawer, OperationKind::Withdraw, amount)?;

            Ok(())
        })();

        ReentrancyGuard::exit(env);
        result
    }

    /// Withdraw collateral for a specific asset (checks cross-asset ratio)
    pub fn _withdraw_asset(
        env: &Env,
        user: &String,
        asset: &Address,
        amount: i128,
    ) -> Result<(), ProtocolError> {
        ReentrancyGuard::enter(env)?;
        let result = (|| -> Result<(), ProtocolError> {
            if user.is_empty() {
                return Err(WithdrawError::InvalidAddress.into());
            }
            if amount <= 0 {
                return Err(WithdrawError::InvalidAmount.into());
            }

            EmergencyManager::ensure_operation_allowed(env, OperationKind::Withdraw)?;

            let user_addr = Address::from_string(user);

            // For cross-asset withdrawal, we would need to implement cross-asset position handling
            // This is a simplified version for the modular structure
            let mut position = match StateHelper::get_position(env, &user_addr) {
                Some(pos) => pos,
                None => return Err(WithdrawError::PositionNotFound.into()),
            };

            if position.collateral < amount {
                return Err(WithdrawError::InsufficientCollateral.into());
            }

            // Check ratio after withdrawal
            let new_collateral = position.collateral - amount;
            let min_ratio = ProtocolConfig::get_min_collateral_ratio(env);
            let ratio = if position.debt > 0 {
                (new_collateral * 100) / position.debt
            } else {
                0
            };

            if position.debt > 0 && ratio < min_ratio {
                return Err(WithdrawError::InsufficientCollateralRatio.into());
            }

            // Update position
            position.collateral = new_collateral;
            StateHelper::save_position(env, &position);

            // Emit cross-asset withdraw event
            ProtocolEvent::CrossWithdraw(user_addr, asset.clone(), amount).emit(env);

            Ok(())
        })();

        ReentrancyGuard::exit(env);
        result
    }

    /// Calculate maximum withdrawable amount
<<<<<<< HEAD
    pub fn _calculate_max_withdrawable(env: &Env, user: &Address) -> Result<i128, ProtocolError> {
=======
    pub fn calculate_max_withdrawable(env: &Env, user: &Address) -> Result<i128, ProtocolError> {
>>>>>>> 17f37692
        let position = match StateHelper::get_position(env, user) {
            Some(pos) => pos,
            None => return Err(WithdrawError::PositionNotFound.into()),
        };

        if position.debt == 0 {
            return Ok(position.collateral);
        }

        let min_ratio = ProtocolConfig::get_min_collateral_ratio(env);
        let required_collateral = (position.debt * min_ratio) / 100;

        if position.collateral > required_collateral {
            Ok(position.collateral - required_collateral)
        } else {
            Ok(0)
        }
    }

    /// Validate withdraw parameters
    pub fn _validate_withdraw_params(params: &WithdrawParams) -> Result<(), WithdrawError> {
        if params.amount <= 0 {
            return Err(WithdrawError::InvalidAmount);
        }
        Ok(())
    }

    /// Check if withdrawal is allowed based on collateral ratio
    pub fn _is_withdrawal_allowed(
        current_collateral: i128,
        current_debt: i128,
        withdraw_amount: i128,
        min_collateral_ratio: i128,
    ) -> bool {
        if current_debt == 0 {
            return withdraw_amount <= current_collateral;
        }

        let new_collateral = current_collateral - withdraw_amount;
        if new_collateral < 0 {
            return false;
        }

        let collateral_ratio = (new_collateral * 100) / current_debt;
        collateral_ratio >= min_collateral_ratio
    }

    /// Calculate collateral ratio after withdrawal
    pub fn _calculate_collateral_ratio_after_withdrawal(
        current_collateral: i128,
        current_debt: i128,
        withdraw_amount: i128,
    ) -> i128 {
        let new_collateral = current_collateral - withdraw_amount;
        if current_debt > 0 && new_collateral >= 0 {
            (new_collateral * 100) / current_debt
        } else {
            0
        }
    }
}<|MERGE_RESOLUTION|>--- conflicted
+++ resolved
@@ -3,18 +3,11 @@
 
 use crate::analytics::AnalyticsModule;
 use crate::{
-<<<<<<< HEAD
-    InterestRateManager, InterestRateStorage, ProtocolConfig, ProtocolError, ProtocolEvent,
-    ReentrancyGuard, RiskConfigStorage, StateHelper,
-};
-use soroban_sdk::{contracterror, contracttype, Address, Env, String};
-=======
     EmergencyManager, InterestRateManager, InterestRateStorage, OperationKind, ProtocolConfig,
     ProtocolError, ProtocolEvent, ReentrancyGuard, RiskConfigStorage, StateHelper,
     TransferEnforcer, UserManager,
 };
 use soroban_sdk::{contracterror, contracttype, Address, Env, String, Symbol};
->>>>>>> 17f37692
 
 /// Withdraw-specific errors
 #[contracterror]
@@ -79,11 +72,7 @@
 
 impl WithdrawModule {
     /// Withdraw collateral from the protocol
-<<<<<<< HEAD
-    pub fn withdraw(env: &Env, withdrawer: &String, amount: i128) -> Result<(), ProtocolError> {
-=======
     pub fn withdraw(env: &Env, withdrawer: &Address, amount: i128) -> Result<(), ProtocolError> {
->>>>>>> 17f37692
         ReentrancyGuard::enter(env)?;
         let result = (|| -> Result<(), ProtocolError> {
             if amount <= 0 {
@@ -98,16 +87,12 @@
                 return Err(WithdrawError::ProtocolPaused.into());
             }
 
-<<<<<<< HEAD
-            let withdrawer_addr = Address::from_string(withdrawer);
-=======
             UserManager::ensure_operation_allowed(
                 env,
                 withdrawer,
                 OperationKind::Withdraw,
                 amount,
             )?;
->>>>>>> 17f37692
 
             // Load user position
             let mut position = match StateHelper::get_position(env, withdrawer) {
@@ -226,11 +211,7 @@
     }
 
     /// Calculate maximum withdrawable amount
-<<<<<<< HEAD
-    pub fn _calculate_max_withdrawable(env: &Env, user: &Address) -> Result<i128, ProtocolError> {
-=======
     pub fn calculate_max_withdrawable(env: &Env, user: &Address) -> Result<i128, ProtocolError> {
->>>>>>> 17f37692
         let position = match StateHelper::get_position(env, user) {
             Some(pos) => pos,
             None => return Err(WithdrawError::PositionNotFound.into()),
